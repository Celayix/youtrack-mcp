--- conflicted
+++ resolved
@@ -82,7 +82,7 @@
         let result: MCPResponse;
         
         switch (name) {
-          case 'list_projects':
+          case 'list_projects': {
             logger.info('Executing list_projects with consolidated client');
             
             // Diagnostic info
@@ -109,8 +109,9 @@
               throw error;
             }
             break;
-
-          case 'validate_project':
+          }
+
+          case 'validate_project': {
             logger.info('Executing validate_project with consolidated client', { projectId: args.projectId });
             const validation = await this.youtrackClient.validateProject(args.projectId as string);
             logger.info('Successfully validated project', { result: validation });
@@ -121,8 +122,9 @@
               }]
             };
             break;
-
-          case 'get_project_status':
+          }
+
+          case 'get_project_status': {
             const stats = await this.youtrackClient.getProjectStats(args.projectId as string);
             result = {
               content: [{
@@ -131,8 +133,9 @@
               }]
             };
             break;
-
-          case 'get_project_custom_fields':
+          }
+
+          case 'get_project_custom_fields': {
             const customFields = await this.youtrackClient.getProjectCustomFields(args.projectId as string);
             result = {
               content: [{
@@ -141,6 +144,7 @@
               }]
             };
             break;
+          }
 
           case 'create_issue':
             result = await this.youtrackClient.createIssue({
@@ -247,7 +251,7 @@
             });
             break;
 
-          case 'get_project_statistics':
+          case 'get_project_statistics': {
             const period = (args.startDate && args.endDate) ? {
               startDate: args.startDate as string,
               endDate: args.endDate as string
@@ -259,6 +263,7 @@
               includeTimeTracking: args.includeTimeTracking as boolean,
             });
             break;
+          }
 
           // ========================
           // PHASE 2: AGILE BOARDS
@@ -414,7 +419,7 @@
             });
             break;
 
-          case 'create_article_group':
+          case 'create_article_group': {
             const articles = args.articles as Array<{
               title: string;
               content: string;
@@ -464,7 +469,7 @@
                 
                 if (child && parent) {
                   try {
-                    const linkResult = await this.youtrackClient.linkSubArticle({
+                    await this.youtrackClient.linkSubArticle({
                       parentArticleId: parent.id,
                       childArticleId: child.id
                     });
@@ -496,6 +501,7 @@
               }]
             };
             break;
+          }
 
           // ===========================
           // PHASE 4: GANTT CHARTS & DEPENDENCIES
@@ -712,7 +718,6 @@
 // Main execution
 async function main() {
   try {
-<<<<<<< HEAD
     logger.info('Initializing YouTrack MCP Server...');
     const server = new YouTrackMCPServer();
     
@@ -734,35 +739,12 @@
     await server.run();
   } catch (error) {
     logger.error('Failed to start server:', error);
-=======
-    const server = new YouTrackMCPServer();
-    await server.run();
-  } catch (error) {
-    logger.error('Failed to start YouTrack MCP Server', { error });
->>>>>>> 15406888
     process.exit(1);
   }
 }
 
-<<<<<<< HEAD
-// Always run the main function when this file is executed
-main().catch((error) => {
-  console.error('Fatal error during startup:', error);
-=======
-// Handle process signals
-process.on('SIGINT', () => {
-  logger.info('Received SIGINT, shutting down gracefully');
-  process.exit(0);
-});
-
-process.on('SIGTERM', () => {
-  logger.info('Received SIGTERM, shutting down gracefully');
-  process.exit(0);
-});
-
 // Start the server
 main().catch((error) => {
-  logger.error('Unhandled error in main', { error });
->>>>>>> 15406888
+  logger.error('Fatal error during startup:', error);
   process.exit(1);
 });